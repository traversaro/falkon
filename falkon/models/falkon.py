import dataclasses
import time
from typing import Union, Optional

import torch

import falkon
from falkon.models.model_utils import FalkonBase
from falkon.options import *
from falkon.utils import TicToc
from falkon.utils.devices import get_device_info

__all__ = ("Falkon",)


def get_min_cuda_preconditioner_size(dt, opt: FalkonOptions) -> int:
    if dt == torch.float32:
        return opt.min_cuda_pc_size_32
    else:
        return opt.min_cuda_pc_size_64


def get_min_cuda_mmv_size(dt, opt: FalkonOptions) -> int:
    if dt == torch.float32:
        return opt.min_cuda_iter_size_32
    else:
        return opt.min_cuda_iter_size_64


class Falkon(FalkonBase):
    """Falkon Kernel Ridge Regression solver.

    This estimator object solves approximate kernel ridge regression problems with Nystroem
    projections and a fast optimization algorithm as described in [1]_, [2]_.

    Multiclass and multiple regression problems can all be tackled
    with this same object, for example by encoding multiple classes
    in a one-hot target matrix.

    Parameters
    -----------
    kernel
        Object representing the kernel function used for KRR.
    penalty : float
        Amount of regularization to apply to the problem.
        This parameter must be greater than 0.
    M : int
        The number of Nystrom centers to pick. `M` must be positive,
        and lower than the total number of training points. A larger
        `M` will typically lead to better accuracy but will use more
        computational resources.
    center_selection : str or falkon.center_selection.CenterSelector
        The center selection algorithm. Implemented is only 'uniform'
        selection which can choose each training sample with the same
        probability.
    maxiter : int
        The number of iterations to run the optimization for. Usually
        fewer than 20 iterations are necessary, however this is problem
        dependent.
    seed : int or None
        Random seed. Can be used to make results stable across runs.
        Randomness is present in the center selection algorithm, and in
        certain optimizers.
    error_fn : callable or None
        A function which can be called with targets and predictions as
        arguments and returns the error of the predictions. This is used
        to display the evolution of the error during the iterations.
    error_every : int or None
        Evaluate the error (on training or validation data) every
        `error_every` iterations. If set to 1 then the error will be
        calculated at each iteration. If set to None, it will never be
        calculated.
    options : FalkonOptions
        Additional options used by the components of the Falkon solver. Individual options
        are documented in :mod:`falkon.options`.

    Examples
    --------
    Running Falkon on a random dataset

    >>> X = torch.randn(1000, 10)
    >>> Y = torch.randn(1000, 1)
    >>> kernel = falkon.kernels.GaussianKernel(3.0)
    >>> options = FalkonOptions(use_cpu=True)
    >>> model = Falkon(kernel=kernel, penalty=1e-6, M=500, options=options)
    >>> model.fit(X, Y)
    >>> preds = model.predict(X)

    References
    ----------
    .. [1] Alessandro Rudi, Luigi Carratino, Lorenzo Rosasco, "FALKON: An optimal large
       scale kernel method," Advances in Neural Information Processing Systems 29, 2017.
    .. [2] Giacomo Meanti, Luigi Carratino, Lorenzo Rosasco, Alessandro Rudi,
       "Kernel methods through the roof: handling billions of points efficiently,"
       arXiv:2006.10350, 2020.

    """

    def __init__(self,
                 kernel: falkon.kernels.Kernel,
                 penalty: float,
                 M: int,
                 center_selection: Union[str, falkon.center_selection.CenterSelector] = 'uniform',
                 maxiter: int = 20,
                 seed: Optional[int] = None,
                 error_fn: Optional[callable] = None,
                 error_every: Optional[int] = 1,
                 options=FalkonOptions(),
                 ):
        super().__init__(kernel, M, center_selection, seed, error_fn, error_every, options)
        self.penalty = penalty
        self.maxiter = maxiter
        self._init_cuda()

    def fit(self,
            X: torch.Tensor,
            Y: torch.Tensor,
            Xts: Optional[torch.Tensor] = None,
            Yts: Optional[torch.Tensor] = None):
        """Fits the Falkon KRR model.

        Parameters
        -----------
        X : torch.Tensor (2D)
            The tensor of training data, of shape [num_samples, num_dimensions].
            If X is in Fortran order (i.e. column-contiguous) then we can avoid
            an extra copy of the data.
        Y : torch.Tensor (1D or 2D)
            The tensor of training targets, of shape [num_samples, num_outputs].
            If X and Y represent a classification problem, Y can be encoded as a one-hot
            vector.
            If Y is in Fortran order (i.e. column-contiguous) then we can avoid an
            extra copy of the data.
        Xts : torch.Tensor (2D) or None
            Tensor of validation data, of shape [num_test_samples, num_dimensions].
            If validation data is provided and `error_fn` was specified when
            creating the model, they will be used to print the validation error
            during the optimization iterations.
            If Xts is in Fortran order (i.e. column-contiguous) then we can avoid an
            extra copy of the data.
        Yts : torch.Tensor (1D or 2D) or None
            Tensor of validation targets, of shape [num_test_samples, num_outputs].
            If validation data is provided and `error_fn` was specified when
            creating the model, they will be used to print the validation error
            during the optimization iterations.
            If Yts is in Fortran order (i.e. column-contiguous) then we can avoid an
            extra copy of the data.

        Returns
        --------
        model: Falkon
            The fitted model
        """
        X, Y, Xts, Yts = self._check_fit_inputs(X, Y, Xts, Yts)

        dtype = X.dtype

        # Decide whether to use CUDA for preconditioning based on M
        _use_cuda_preconditioner = (
<<<<<<< HEAD
                self.use_cuda_ and
                (not self.options.cpu_preconditioner) and
                self.M >= get_min_cuda_preconditioner_size(dtype, self.options)
        )
        _use_cuda_mmv = (
                self.use_cuda_ and
                X.shape[0] * X.shape[1] * self.M / self.num_gpus >= get_min_cuda_mmv_size(dtype,
                                                                                          self.options)
=======
            self.use_cuda_
            and (not self.options.cpu_preconditioner)
            and self.M >= get_min_cuda_preconditioner_size(dtype)
        )
        _use_cuda_mmv = (
            self.use_cuda_
            and X.shape[0] * X.shape[1] * self.M / self.num_gpus >= get_min_cuda_mmv_size(dtype)
>>>>>>> 02cd43e2
        )

        self.fit_times_ = []
        self.ny_points_ = None
        self.alpha_ = None

        t_s = time.time()
        ny_points = self.center_selection.select(X, None, self.M)
        if self.use_cuda_:
            ny_points = ny_points.pin_memory()

        with TicToc("Calcuating Preconditioner of size %d" % (self.M), debug=self.options.debug):
            pc_opt: FalkonOptions = dataclasses.replace(self.options,
                                                        use_cpu=not _use_cuda_preconditioner)
            if pc_opt.debug:
                print("Preconditioner will run on %s" %
                      ("CPU" if pc_opt.use_cpu else ("%d GPUs" % self.num_gpus)))
            precond = falkon.preconditioner.FalkonPreconditioner(self.penalty, self.kernel, pc_opt)
            precond.init(ny_points)
            self.precond = precond

        if _use_cuda_mmv:
            # Cache must be emptied to ensure enough memory is visible to the optimizer
            torch.cuda.empty_cache()
            X = X.pin_memory()

        # K_NM storage decision
        k_opt = dataclasses.replace(self.options, use_cpu=True)
        cpu_info = get_device_info(k_opt)
        available_ram = min(k_opt.max_cpu_mem, cpu_info[-1].free_memory) * 0.9
        if self._can_store_knm(X, ny_points, available_ram):
            Knm = self.kernel(X, ny_points, opt=self.options)
        else:
            Knm = None
        self.fit_times_.append(time.time() - t_s)  # Preparation time

        # Here we define the callback function which will run at the end
        # of conjugate gradient iterations. This function computes and
        # displays the validation error.
        validation_cback = None
        if self.error_fn is not None and self.error_every is not None:
            validation_cback = self._get_callback_fn(X, Y, Xts, Yts, ny_points, precond)

        # Start with the falkon algorithm
        with TicToc('Computing Falkon iterations', debug=self.options.debug):
            o_opt: FalkonOptions = dataclasses.replace(self.options, use_cpu=not _use_cuda_mmv)
            if o_opt.debug:
                print("Optimizer will run on %s" %
                      ("CPU" if o_opt.use_cpu else ("%d GPUs" % self.num_gpus)), flush=True)
            optim = falkon.optim.FalkonConjugateGradient(self.kernel, precond, o_opt)
            if Knm is not None:
                beta = optim.solve(
                    Knm, None, Y, self.penalty, initial_solution=None,
                    max_iter=self.maxiter, callback=validation_cback)
            else:
                beta = optim.solve(
                    X, ny_points, Y, self.penalty, initial_solution=None,
                    max_iter=self.maxiter, callback=validation_cback)

            self.alpha_ = precond.apply(beta)
            self.ny_points_ = ny_points
        return self

    def _predict(self, X, ny_points, alpha):
        if ny_points is None:
            # Then X is the kernel itself
            return X @ alpha
        _use_cuda_mmv = (
<<<<<<< HEAD
                self.use_cuda_ and
                X.shape[0] * X.shape[1] * self.M / self.num_gpus >= get_min_cuda_mmv_size(
                    X.dtype, self.options)
=======
            self.use_cuda_ and
            X.shape[0] * X.shape[1] * self.M / self.num_gpus >= get_min_cuda_mmv_size(X.dtype)
>>>>>>> 02cd43e2
        )
        mmv_opt = dataclasses.replace(self.options, use_cpu=not _use_cuda_mmv)
        return self.kernel.mmv(X, ny_points, alpha, opt=mmv_opt)

    def to(self, device):
        self.alpha_ = self.alpha_.to(device)
        self.ny_points_ = self.ny_points_.to(device)
        return self<|MERGE_RESOLUTION|>--- conflicted
+++ resolved
@@ -157,24 +157,13 @@
 
         # Decide whether to use CUDA for preconditioning based on M
         _use_cuda_preconditioner = (
-<<<<<<< HEAD
-                self.use_cuda_ and
-                (not self.options.cpu_preconditioner) and
-                self.M >= get_min_cuda_preconditioner_size(dtype, self.options)
+            self.use_cuda_ and
+            (not self.options.cpu_preconditioner) and
+            self.M >= get_min_cuda_preconditioner_size(dtype, self.options)
         )
         _use_cuda_mmv = (
-                self.use_cuda_ and
-                X.shape[0] * X.shape[1] * self.M / self.num_gpus >= get_min_cuda_mmv_size(dtype,
-                                                                                          self.options)
-=======
-            self.use_cuda_
-            and (not self.options.cpu_preconditioner)
-            and self.M >= get_min_cuda_preconditioner_size(dtype)
-        )
-        _use_cuda_mmv = (
-            self.use_cuda_
-            and X.shape[0] * X.shape[1] * self.M / self.num_gpus >= get_min_cuda_mmv_size(dtype)
->>>>>>> 02cd43e2
+            self.use_cuda_ and
+            X.shape[0] * X.shape[1] * self.M / self.num_gpus >= get_min_cuda_mmv_size(dtype, self.options)
         )
 
         self.fit_times_ = []
@@ -243,14 +232,9 @@
             # Then X is the kernel itself
             return X @ alpha
         _use_cuda_mmv = (
-<<<<<<< HEAD
-                self.use_cuda_ and
-                X.shape[0] * X.shape[1] * self.M / self.num_gpus >= get_min_cuda_mmv_size(
-                    X.dtype, self.options)
-=======
             self.use_cuda_ and
-            X.shape[0] * X.shape[1] * self.M / self.num_gpus >= get_min_cuda_mmv_size(X.dtype)
->>>>>>> 02cd43e2
+            X.shape[0] * X.shape[1] * self.M / self.num_gpus >= get_min_cuda_mmv_size(
+                X.dtype, self.options)
         )
         mmv_opt = dataclasses.replace(self.options, use_cpu=not _use_cuda_mmv)
         return self.kernel.mmv(X, ny_points, alpha, opt=mmv_opt)
